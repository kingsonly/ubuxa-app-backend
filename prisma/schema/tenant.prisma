--- conflicted
+++ resolved
@@ -43,22 +43,17 @@
   createdAt DateTime @default(now())
   updatedAt DateTime @updatedAt
 
-<<<<<<< HEAD
+
   // Relationships
   roles          Role[]
   Customer       Customer[]
   Inventory      Inventory[]
   InventoryBatch InventoryBatch[]
   Category       Category[]
-=======
-  
-  roles            Role[]
-  Customer         Customer[]
   Product          Product[]
   ProductInventory ProductInventory[]
-   Contract Contract[]
+  Contract Contract[]
 
->>>>>>> c69f7d47
 
   @@map("tenants")
 }
