model Tenant {
  id   String  @id @default(auto()) @map("_id") @db.ObjectId
  slug String? @unique

  // UserTenant Information
  users   UserTenant[]

  // Tenant Card Token Information
  cardToken   String?
  cardTokenExpirerDate   DateTime?

  // Contact Information
  email       String @unique
  companyName String
  firstName   String
  lastName    String
  phone       String

  // Subscription Information
  subscribedAt         DateTime?
  lastSubscriptionDate DateTime?
  nextSubscriptionDate DateTime?
  subscriptionStatus   SubscriptionStatus?
  monthlyFee           Float?

  // Payment Processing Information
  paymentProvider    PaymentProvider?
  providerPublicKey  String?
  providerPrivateKey String?
  webhookSecret      String?

  // Theme / Branding
  logoUrl    String?
  faviconUrl String?
  theme      Json?

  // Additional Information
  interest String?
  moreInfo String?
  status   TenantStatus @default(UNPROCESSED)

  // Timestamps
  createdAt DateTime @default(now())
  updatedAt DateTime @updatedAt


  // Relationships
<<<<<<< HEAD
  roles                     Role[]
  Customer                  Customer[]
  Sales                     Sales[]
  InstallmentAccountDetails InstallmentAccountDetails[]
  BatchAlocation            BatchAlocation[]
  SaleItem                  SaleItem[]
  SaleRecipient             SaleRecipient[]
=======
  roles          Role[]
  Customer       Customer[]
  Inventory      Inventory[]
  InventoryBatch InventoryBatch[]
  Category       Category[]
  Product          Product[]
  ProductInventory ProductInventory[]
  Contract Contract[]
  Agent    Agent[]

>>>>>>> 14e1bf7d

  @@map("tenants")
}

model UserTenant {
  id        String  @id @default(auto()) @map("_id") @db.ObjectId
  user      User    @relation(fields: [userId], references: [id])
  userId    String  @db.ObjectId
  tenant    Tenant  @relation(fields: [tenantId], references: [id])
  tenantId  String  @db.ObjectId
  role      Role    @relation(fields: [roleId], references: [id])
  roleId    String  @db.ObjectId
}

enum TenantStatus {
  UNPROCESSED
  PENDING
  ACTIVE
  REJECTED
  ONBOARD_PAYMENT_DETAILS
  ONBOARD_CUSTOMIZATION
  ONBOARD_ROLE
  ONBOARD_TEAMMATE
  DEACTIVATED
}

enum SubscriptionStatus {
  TRIAL
  ACTIVE
  PAST_DUE
  CANCELED
  INCOMPLETE
  UNPAID
  PAUSED
}

enum PaymentProvider {
  FLUTTERWAVE
  PAYSTACK
  STRIPE
}<|MERGE_RESOLUTION|>--- conflicted
+++ resolved
@@ -45,15 +45,6 @@
 
 
   // Relationships
-<<<<<<< HEAD
-  roles                     Role[]
-  Customer                  Customer[]
-  Sales                     Sales[]
-  InstallmentAccountDetails InstallmentAccountDetails[]
-  BatchAlocation            BatchAlocation[]
-  SaleItem                  SaleItem[]
-  SaleRecipient             SaleRecipient[]
-=======
   roles          Role[]
   Customer       Customer[]
   Inventory      Inventory[]
@@ -63,8 +54,11 @@
   ProductInventory ProductInventory[]
   Contract Contract[]
   Agent    Agent[]
-
->>>>>>> 14e1bf7d
+  Sales                     Sales[]
+  InstallmentAccountDetails InstallmentAccountDetails[]
+  BatchAlocation            BatchAlocation[]
+  SaleItem                  SaleItem[]
+  SaleRecipient
 
   @@map("tenants")
 }
