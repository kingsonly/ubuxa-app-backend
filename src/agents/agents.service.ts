--- conflicted
+++ resolved
@@ -18,11 +18,7 @@
 
 @Injectable()
 export class AgentsService {
-<<<<<<< HEAD
   constructor(private prisma: PrismaService,private readonly tenantContext: TenantContext) {}
-=======
-  constructor(private prisma: PrismaService) { }
->>>>>>> 8bfc7b9d
 
   async create(createAgentDto: CreateAgentDto, userId) {
     const tenantId = this.tenantContext.requireTenantId();
@@ -145,6 +141,7 @@
       [sortField || 'createdAt']: sortOrder || 'asc',
     };
 
+
     // Fetch Agents with pagination and filters
     const agents = await this.prisma.agent.findMany({
       where: whereConditions,
