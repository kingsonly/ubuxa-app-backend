import {
  BadRequestException,
  ForbiddenException,
  Injectable,
} from '@nestjs/common';
import { ConfigService } from '@nestjs/config';
import { TokenType, UserStatus, TenantStatus } from '@prisma/client';
import { JwtService } from '@nestjs/jwt';
import { v4 as uuidv4 } from 'uuid';
import * as argon from 'argon2';
import { Response } from 'express';
import { PrismaService } from '../prisma/prisma.service';
import { hashPassword } from '../utils/helpers.util';
import { CreateUserDto } from './dto/create-user.dto';
import { EmailService } from '../mailer/email.service';
import { ForgotPasswordDTO } from './dto/forgot-password.dto';
import { MESSAGES } from '../constants';
import { PasswordResetDTO } from './dto/password-reset.dto';
import { LoginUserDTO } from './dto/login-user.dto';
import { CreateSuperUserDto } from './dto/create-super-user.dto';
import {
  CreateUserPasswordDto,
  CreateUserPasswordParamsDto,
} from './dto/create-user-password.dto';
import { generateRandomPassword } from '../utils/generate-pwd';
import { plainToInstance } from 'class-transformer';
import { UserEntity } from '../users/entity/user.entity';
import { ChangePasswordDto } from './dto/change-password.dto';
import { encryptStoreId, encryptTenantId } from 'src/utils/encryptor.decryptor';
import { TenantContext } from 'src/tenants/context/tenant.context';
import { TenantsService } from 'src/tenants/tenants.service';

interface JWTPayload {
  sub: string;
  tenant: string;
  store?: string;
}


@Injectable()
export class AuthService {
  constructor(
    private readonly prisma: PrismaService,
    private readonly Email: EmailService,
    private readonly config: ConfigService,
    private jwtService: JwtService,
    private readonly tenantContext: TenantContext,
    private readonly tenantsService: TenantsService,
  ) {}
  async addUser(
    userData: CreateUserDto,
    // req: Request
  ) {
    const {
      email,
      firstname,
      lastname,
      location,
      phone,
      role: roleId,
    } = userData;
    const tenantId = this.tenantContext.requireTenantId();
    const tenant = await this.prisma.tenant.findFirst({
      where: { id: tenantId },
    });

    if (!tenant) {
      throw new BadRequestException(MESSAGES.TENANT_NOT_FOUND);
    }

    const emailExists = await this.prisma.user.findFirst({
      where: { email },
    });

    console.log('emailExists', emailExists);
    if (emailExists) {
      throw new BadRequestException(MESSAGES.EMAIL_EXISTS);
    }

    const roleExists = await this.prisma.role.findFirst({
      where: { id: roleId, tenantId },
    });

    if (!roleExists) {
      throw new BadRequestException(MESSAGES.customInvalidMsg('role'));
    }

    const newPwd = generateRandomPassword(30);
    const hashedPwd = await hashPassword(newPwd);

    // 1. Create the user
    const user = await this.prisma.user.create({
      data: {
        firstname,
        lastname,
        location,
        phone,
        email,
        password: hashedPwd,
        status: UserStatus.inactive,
      },
    });

    // 2. Create user-tenant-role mapping
    await this.prisma.userTenant.create({
      data: {
        userId: user.id,
        tenantId,
        roleId,
      },
    });

    // 3. Create email verification token
    const resetToken = uuidv4();
    const expirationTime = new Date();
    expirationTime.setFullYear(expirationTime.getFullYear() + 1);

    const token = await this.prisma.tempToken.create({
      data: {
        token: resetToken,
        expiresAt: expirationTime,
        token_type: TokenType.email_verification,
        userId: user.id,
      },
    });
    // update tenant details based on dto onboarding key

    if (userData.onboarding) {
      await this.tenantsService.update(tenantId, {
        status: TenantStatus.ACTIVE,
      });
    }

    // 4. Send onboarding email
    const clientUrl = this.config.get<string>('CLIENT_URL');
    const createPasswordUrl = `${clientUrl}create-password/${user.id}/${token.token}/`;
    const platformName = tenant.companyName || 'Ubuxa Energy CRM';
    await this.Email.sendMail({
      userId: user.id,
      to: email,
      from: this.config.get<string>('MAIL_FROM'),
      subject: `Welcome to ${platformName} - Let's Get You Started!`,
      template: './new-user-onboarding',
      context: {
        firstname,
        userEmail: email,
        platformName: platformName,
        createPasswordUrl,
        supportEmail: this.config.get<string>('MAIL_FROM'),
      },
    });

    return user;
  }

  async createSuperuser(userData: CreateSuperUserDto) {
    const tenantId = this.tenantContext.requireTenantId();
    const { email, firstname, lastname, password, cKey } = userData;

    const adminCreationToken =
      process.env.ADMIN_CREATION_KEY || '09yu2408h0wnh89h20';
    if (adminCreationToken !== cKey) {
      throw new ForbiddenException('Invalid creation key');
    }

    const emailExists = await this.prisma.user.findUnique({ where: { email } });
    if (emailExists) {
      throw new BadRequestException(MESSAGES.EMAIL_EXISTS);
    }

    const hashedPwd = await hashPassword(password);

    // Step 1: Create or fetch tenant
    const tenant = await this.prisma.tenant.create({
      data: {
        firstName: firstname,
        lastName: lastname,
        email: email,
        companyName: firstname + ' ' + lastname + ' ' + 'LLC',
        phone: '00000000000',
        status: TenantStatus.ACTIVE,
      },
    });

    // Step 2: Create or fetch role
    const role = await this.prisma.role.create({
      data: {
        role: 'admin',
        tenant: { connect: { id: tenantId } },
      },
    });

    // Step 3: Create user
    const user = await this.prisma.user.create({
      data: {
        firstname,
        lastname,
        email,
        password: hashedPwd,
      },
    });

    // Step 4: Create UserTenant link
    await this.prisma.userTenant.create({
      data: {
        userId: user.id,
        tenantId: tenant.id,
        roleId: role.id,
      },
    });

    return {
      message: 'Superuser created successfully',
      userId: user.id,
      tenantId: tenant.id,
      role: role.role,
    };
  }

  async login(data: LoginUserDTO, res: Response) {
    const { email, password, tenantId } = data;

    const user = await this.prisma.user.findFirst({
      where: {
        email: {
          equals: email,
          mode: 'insensitive', // 👈 Makes the search case-insensitive
        },
      },
      // include: {
      //   tenants: {
      //     include: {
      //       tenant: true,
      //       role: {
      //         include: { permissions: true },
      //       },
      //       assignedStore: true, // Include the assigned store
      //     },
      //   },
      // },
      include: {
        tenants: {
          include: {
            tenant: {
              include: {
                stores: true,
              },
            },
            role: {
              include: { permissions: true },
            },
<<<<<<< HEAD
            assignedStore: true, // Include the assigned store
=======
            assignedStore: {
              select: {
                id: true,
                name: true,
                description: true,
                address: true,
                phone: true,
                email: true,
                classification: true,
                isActive: true,
              },
            },
>>>>>>> e0df47dc
          },
        },
      },
    });

    if (!user) throw new BadRequestException(MESSAGES.INVALID_CREDENTIALS);
    const verifyPassword = await argon.verify(user.password, password);
    if (!verifyPassword)
      throw new BadRequestException(MESSAGES.INVALID_CREDENTIALS);

    const userTenants = user.tenants;

    // Handle case where user has no tenants
    if (userTenants.length === 0) {
      // Option 1: Return a specific error message
      throw new ForbiddenException('You do not have access to any tenants.');
    }

    if (tenantId) {
      const tenantMatch = userTenants.find((ut) => ut.tenantId === tenantId);
      if (!tenantMatch) {
        throw new ForbiddenException('You do not have access to this tenant.');
      }

      const assignedStoreId = tenantMatch.assignedStoreId;
      const encryptedTenant = encryptTenantId(tenantId);

<<<<<<< HEAD
      // const userStore = await this.getUserStore(user.id, tenantId);

      const payload = { sub: user.id, tenant: encryptedTenant };
=======
      const payload: JWTPayload = {
        sub: user.id,
        tenant: encryptedTenant,
        ...(assignedStoreId && { store: encryptStoreId(assignedStoreId) })
      };

>>>>>>> e0df47dc
      const access_token = this.jwtService.sign(payload);

      res.setHeader('access_token', access_token);
      res.setHeader('Access-Control-Expose-Headers', 'access_token');
      const filteredUser = {
        ...user,
        tenants: userTenants.filter((ut) => ut.tenantId === tenantId),
      };

      return {
        user: plainToInstance(UserEntity, filteredUser),
        access_token,
        hasMultipleTenants: false,
<<<<<<< HEAD
        assignedStore: tenantMatch.assignedStore,
=======
        store: tenantMatch.assignedStore || null,
>>>>>>> e0df47dc
      };
    }

    if (userTenants.length === 1) {
      const tenantId = userTenants[0].tenantId;
      const assignedStoreId = userTenants[0].assignedStoreId
      const encryptedTenant = encryptTenantId(tenantId);

      const payload: JWTPayload = {
        sub: user.id,
        tenant: encryptedTenant,
        ...(assignedStoreId && { store: encryptStoreId(assignedStoreId) })
      };

      const access_token = this.jwtService.sign(payload);

      res.setHeader('access_token', access_token);
      res.setHeader('Access-Control-Expose-Headers', 'access_token');

      return {
        user: plainToInstance(UserEntity, user),
        access_token,
        hasMultipleTenants: false,
<<<<<<< HEAD
        assignedStore: userTenants[0].assignedStore,
=======
        store: userTenants[0].assignedStore || null,
>>>>>>> e0df47dc
      };
    } else {
      const tempToken = this.jwtService.sign({ sub: user.id });
      return {
        message: 'Multiple tenants found. Please select one.',
        tenants: userTenants.map((ut) => ({
          tenantId: ut.tenant.id,
          name: ut.tenant.companyName,
        })),
        hasMultipleTenants: true,
        access_token: tempToken,
      };
    }
  }

  async forgotPassword(forgotPasswordDetails: ForgotPasswordDTO) {
    const { email } = forgotPasswordDetails;

    const existingUser = await this.prisma.user.findUnique({
      where: {
        email,
      },
    });

    if (!existingUser) {
      throw new BadRequestException(MESSAGES.USER_NOT_FOUND);
    }

    let existingToken = await this.prisma.tempToken.findFirst({
      where: {
        token_type: TokenType.password_reset,
        token: {
          not: null,
        },
        userId: existingUser.id,
        expiresAt: {
          gte: new Date(),
        },
      },
    });

    const resetToken = uuidv4();
    const newExpirationTime = new Date();
    newExpirationTime.setHours(newExpirationTime.getHours() + 1);

    if (existingToken) {
      await this.prisma.tempToken.update({
        where: { id: existingToken.id },
        data: {
          token: resetToken,
          expiresAt: newExpirationTime,
        },
      });
    } else {
      existingToken = await this.prisma.tempToken.create({
        data: {
          token: resetToken,
          expiresAt: newExpirationTime,
          token_type: TokenType.password_reset,
          userId: existingUser.id,
        },
      });
    }

    const platformName = 'Ubuxa Energy CRM';
    const clientUrl = this.config.get<string>('CLIENT_URL');
    // const resetLink = `${clentUrl}/resetPassword`;
    const resetLink = `${clientUrl}resetPassword/${existingUser.id}/${existingToken.token}/`;

    await this.Email.sendMail({
      to: email,
      from: this.config.get<string>('MAIL_FROM'),
      subject: `Reset Your Password - ${platformName}`,
      template: './reset-password',
      context: {
        firstname: existingUser.firstname,
        resetLink,
        platformName,
        supportEmail: this.config.get<string>('MAIL_FROM'),
      },
    });

    return {
      message: MESSAGES.PWD_RESET_MAIL_SENT,
    };
  }

  async resetPassword(resetPasswordDetails: PasswordResetDTO) {
    const { newPassword, resetToken, userid } = resetPasswordDetails;

    const tokenValid = await this.verifyToken(
      resetToken,
      TokenType.password_reset,
      userid,
    );

    const hashedPwd = await hashPassword(newPassword);

    await this.prisma.user.update({
      where: {
        id: tokenValid.userId,
      },
      data: {
        password: hashedPwd,
      },
    });

    await this.prisma.tempToken.update({
      where: {
        id: tokenValid.id,
      },
      data: {
        token: null,
        expiresAt: new Date('2000-01-01T00:00:00Z'),
      },
    });

    return {
      message: MESSAGES.PWD_RESET_SUCCESS,
    };
  }

  async createUserPassword(
    pwds: CreateUserPasswordDto,
    params: CreateUserPasswordParamsDto,
  ) {
    const tokenValid = await this.verifyToken(
      params.token,
      TokenType.email_verification,
      params.userid,
    );

    const hashedPwd = await hashPassword(pwds.password);

    await this.prisma.user.update({
      where: {
        id: tokenValid.userId,
      },
      data: {
        password: hashedPwd,
        status: UserStatus.active,
      },
    });

    await this.prisma.tempToken.update({
      where: {
        id: tokenValid.id,
      },
      data: {
        token: null,
        expiresAt: new Date('2000-01-01T00:00:00Z'),
      },
    });

    return {
      message: MESSAGES.PWD_CREATION_SUCCESS,
    };
  }

  async changePassword(pwds: ChangePasswordDto, userId: string) {
    const authUser = await this.prisma.user.findUnique({
      where: {
        id: userId,
      },
    });

    const { password, oldPassword } = pwds;

    const verifyPassword = await argon.verify(authUser.password, oldPassword);

    if (!verifyPassword)
      throw new BadRequestException(MESSAGES.INVALID_CREDENTIALS);

    const isNewPwdSameAsOld = await argon.verify(authUser.password, password);

    if (isNewPwdSameAsOld)
      throw new BadRequestException(MESSAGES.PWD_SIMILAR_TO_OLD);

    const hashedPwd = await hashPassword(password);

    await this.prisma.user.update({
      where: {
        id: authUser.id,
      },
      data: {
        password: hashedPwd,
      },
    });

    return {
      message: MESSAGES.PASSWORD_CHANGED_SUCCESS,
    };
  }

  async verifyToken(
    token: string,
    token_type: TokenType = TokenType.email_verification,
    userId?: string,
  ) {
    const tokenValid = await this.prisma.tempToken.findFirst({
      where: {
        token_type,
        token,
        ...(userId && { userId }),
        expiresAt: {
          gte: new Date(),
        },
      },
      include: {
        user: true,
      },
    });

    if (!tokenValid) {
      throw new BadRequestException(MESSAGES.INVALID_TOKEN);
    }

    return tokenValid;
  }

  async selectTenantLogin(userId: string, tenantId: string, res: Response) {
    const user = await this.prisma.user.findUnique({
      where: { id: userId },
      include: {
        tenants: {
          where: { tenantId }, // ✅ Filter only the selected tenant
          include: {
            tenant: true,
            role: {
              include: { permissions: true },
            },
<<<<<<< HEAD
            assignedStore: true, // Include assigned store
=======
            assignedStore: {
              select: {
                id: true,
                name: true,
                description: true,
                address: true,
                phone: true,
                email: true,
                classification: true,
                isActive: true,
              },
            },
>>>>>>> e0df47dc
          },
        },
      },
    });

    if (!user) {
      throw new ForbiddenException('User not found.');
    }

    const userTenant = user.tenants.find((ut) => ut.tenantId === tenantId);
    if (!userTenant) {
      throw new ForbiddenException('You do not have access to this tenant.');
    }

    // Get the assigned store ID from the userTenant (not userTenants)
    const assignedStoreId = userTenant.assignedStoreId;
    const encryptedTenant = encryptTenantId(tenantId);

    const payload: JWTPayload = {
      sub: user.id,
      tenant: encryptedTenant,
      ...(assignedStoreId && { store: encryptStoreId(assignedStoreId) })
    };

    const access_token = this.jwtService.sign(payload);

    res.setHeader('access_token', access_token);
    res.setHeader('Access-Control-Expose-Headers', 'access_token');

    return {
      user: plainToInstance(UserEntity, user),
      access_token,
      hasMultipleTenants: false,
<<<<<<< HEAD
      assignedStore: userTenant.assignedStore,
=======
      store: userTenant.assignedStore || null,
>>>>>>> e0df47dc
    };
  }
}<|MERGE_RESOLUTION|>--- conflicted
+++ resolved
@@ -36,7 +36,6 @@
   store?: string;
 }
 
-
 @Injectable()
 export class AuthService {
   constructor(
@@ -249,9 +248,7 @@
             role: {
               include: { permissions: true },
             },
-<<<<<<< HEAD
-            assignedStore: true, // Include the assigned store
-=======
+
             assignedStore: {
               select: {
                 id: true,
@@ -264,7 +261,6 @@
                 isActive: true,
               },
             },
->>>>>>> e0df47dc
           },
         },
       },
@@ -292,18 +288,12 @@
       const assignedStoreId = tenantMatch.assignedStoreId;
       const encryptedTenant = encryptTenantId(tenantId);
 
-<<<<<<< HEAD
-      // const userStore = await this.getUserStore(user.id, tenantId);
-
-      const payload = { sub: user.id, tenant: encryptedTenant };
-=======
       const payload: JWTPayload = {
         sub: user.id,
         tenant: encryptedTenant,
-        ...(assignedStoreId && { store: encryptStoreId(assignedStoreId) })
+        ...(assignedStoreId && { store: encryptStoreId(assignedStoreId) }),
       };
 
->>>>>>> e0df47dc
       const access_token = this.jwtService.sign(payload);
 
       res.setHeader('access_token', access_token);
@@ -317,23 +307,20 @@
         user: plainToInstance(UserEntity, filteredUser),
         access_token,
         hasMultipleTenants: false,
-<<<<<<< HEAD
-        assignedStore: tenantMatch.assignedStore,
-=======
+
         store: tenantMatch.assignedStore || null,
->>>>>>> e0df47dc
       };
     }
 
     if (userTenants.length === 1) {
       const tenantId = userTenants[0].tenantId;
-      const assignedStoreId = userTenants[0].assignedStoreId
+      const assignedStoreId = userTenants[0].assignedStoreId;
       const encryptedTenant = encryptTenantId(tenantId);
 
       const payload: JWTPayload = {
         sub: user.id,
         tenant: encryptedTenant,
-        ...(assignedStoreId && { store: encryptStoreId(assignedStoreId) })
+        ...(assignedStoreId && { store: encryptStoreId(assignedStoreId) }),
       };
 
       const access_token = this.jwtService.sign(payload);
@@ -345,11 +332,9 @@
         user: plainToInstance(UserEntity, user),
         access_token,
         hasMultipleTenants: false,
-<<<<<<< HEAD
-        assignedStore: userTenants[0].assignedStore,
-=======
+
         store: userTenants[0].assignedStore || null,
->>>>>>> e0df47dc
+        assignedStore: userTenants[0].assignedStore || null,
       };
     } else {
       const tempToken = this.jwtService.sign({ sub: user.id });
@@ -581,9 +566,7 @@
             role: {
               include: { permissions: true },
             },
-<<<<<<< HEAD
-            assignedStore: true, // Include assigned store
-=======
+
             assignedStore: {
               select: {
                 id: true,
@@ -596,7 +579,6 @@
                 isActive: true,
               },
             },
->>>>>>> e0df47dc
           },
         },
       },
@@ -618,7 +600,7 @@
     const payload: JWTPayload = {
       sub: user.id,
       tenant: encryptedTenant,
-      ...(assignedStoreId && { store: encryptStoreId(assignedStoreId) })
+      ...(assignedStoreId && { store: encryptStoreId(assignedStoreId) }),
     };
 
     const access_token = this.jwtService.sign(payload);
@@ -630,11 +612,8 @@
       user: plainToInstance(UserEntity, user),
       access_token,
       hasMultipleTenants: false,
-<<<<<<< HEAD
-      assignedStore: userTenant.assignedStore,
-=======
+
       store: userTenant.assignedStore || null,
->>>>>>> e0df47dc
     };
   }
 }