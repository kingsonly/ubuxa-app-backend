import { Module } from '@nestjs/common';
import { ProductsService } from './products.service';
import { ProductsController } from './products.controller';
import { CloudinaryModule } from '../cloudinary/cloudinary.module';
<<<<<<< HEAD
import { TenantsModule } from 'src/tenants/tenants.module';

@Module({
  imports: [CloudinaryModule,TenantsModule],
=======
import { TenantsModule } from '../tenants/tenants.module';

@Module({
  imports: [CloudinaryModule, TenantsModule],
>>>>>>> c69f7d47
  controllers: [ProductsController],
  providers: [ProductsService],
})
export class ProductsModule {}<|MERGE_RESOLUTION|>--- conflicted
+++ resolved
@@ -2,17 +2,11 @@
 import { ProductsService } from './products.service';
 import { ProductsController } from './products.controller';
 import { CloudinaryModule } from '../cloudinary/cloudinary.module';
-<<<<<<< HEAD
 import { TenantsModule } from 'src/tenants/tenants.module';
 
 @Module({
-  imports: [CloudinaryModule,TenantsModule],
-=======
-import { TenantsModule } from '../tenants/tenants.module';
+  imports: [CloudinaryModule, TenantsModule],
 
-@Module({
-  imports: [CloudinaryModule, TenantsModule],
->>>>>>> c69f7d47
   controllers: [ProductsController],
   providers: [ProductsService],
 })
