import { Module } from '@nestjs/common';
import { TenantsController } from './tenants.controller';
import { TenantsService } from './tenants.service';
import { PrismaService } from 'src/prisma/prisma.service';
import { EmailService } from 'src/mailer/email.service';
import { ConfigService } from '@nestjs/config';
<<<<<<< HEAD
import { TenantContext } from './context/tenant.context';
=======
import { FlutterwaveModule } from 'src/flutterwave/flutterwave.module';
>>>>>>> cb94d328

@Module({
  imports: [FlutterwaveModule],
  controllers: [TenantsController],
  providers: [TenantsService, EmailService, ConfigService, PrismaService, TenantContext],
  exports: [TenantContext], // Make sure to export the TenantContext
})
<<<<<<< HEAD
export class TenantsModule {}

=======
export class TenantsModule { }
>>>>>>> cb94d328
<|MERGE_RESOLUTION|>--- conflicted
+++ resolved
@@ -4,11 +4,8 @@
 import { PrismaService } from 'src/prisma/prisma.service';
 import { EmailService } from 'src/mailer/email.service';
 import { ConfigService } from '@nestjs/config';
-<<<<<<< HEAD
+import { FlutterwaveModule } from 'src/flutterwave/flutterwave.module';
 import { TenantContext } from './context/tenant.context';
-=======
-import { FlutterwaveModule } from 'src/flutterwave/flutterwave.module';
->>>>>>> cb94d328
 
 @Module({
   imports: [FlutterwaveModule],
@@ -16,9 +13,5 @@
   providers: [TenantsService, EmailService, ConfigService, PrismaService, TenantContext],
   exports: [TenantContext], // Make sure to export the TenantContext
 })
-<<<<<<< HEAD
 export class TenantsModule {}
 
-=======
-export class TenantsModule { }
->>>>>>> cb94d328
